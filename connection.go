package socketio

import (
	"http"
	"os"
	"net"
	"bytes"
	"time"
	"fmt"
	"sync"
)

var (
	// ErrDestroyed is used when the connection has been disconnected (i.e. can't be used anymore).
	ErrDestroyed = os.NewError("connection is disconnected")

	// ErrQueueFull is used when the send queue is full.
	ErrQueueFull = os.NewError("send queue is full")

	errMissingPostData = os.NewError("Missing HTTP post data-field")
)

// Conn represents a single session and handles its handshaking,
// message buffering and reconnections.
type Conn struct {
	mutex              sync.Mutex
	socket             socket    // The i/o connection that abstract the transport.
	sio                *SocketIO // The server.
	sessionid          SessionID
	online             bool
	raddr              string
	ua                 string
	firstConnected     int64
	lastDisconnected   int64
	lastHeartbeat      heartbeat
	numHeartbeats      int
	ticker             *time.Ticker
	queue              chan interface{} // Buffers the outgoing messages.
	numConns           int              // Total number of reconnects.
	handshaked         bool             // Indicates if the handshake has been sent.
	disconnected       bool             // Indicates if the connection has been disconnected.
	wakeupFlusher      chan byte        // Used internally to wake up the flusher.
	wakeupReader       chan byte        // Used internally to wake up the reader.
	enc                Encoder
	dec                Decoder
	decBuf             bytes.Buffer
	numPacketsSent     int
	numPacketsReceived int
}

// NewConn creates a new connection for the sio. It generates the session id and
// prepares the internal structure for usage.
func newConn(sio *SocketIO) (c *Conn, err os.Error) {
	var sessionid SessionID
	if sessionid, err = NewSessionID(); err != nil {
		sio.Log("sio/newConn: newSessionID:", err)
		return
	}

	c = &Conn{
		sio:           sio,
		sessionid:     sessionid,
		wakeupFlusher: make(chan byte),
		wakeupReader:  make(chan byte),
		queue:         make(chan interface{}, sio.config.QueueLength),
		enc:           sio.config.Codec.NewEncoder(),
	}

	c.dec = sio.config.Codec.NewDecoder(&c.decBuf)

	return
}


// String returns a string representation of the connection and implements the
// fmt.Stringer interface.
func (c *Conn) String() string {
	return fmt.Sprintf("%v[%v]", c.sessionid, c.socket)
}

func (c *Conn) remoteAddr() string {
	return c.raddr
}

func (c *Conn) userAgent() string {
	return c.ua
}

func (c *Conn) transport() Transport {
	return c.socket.Transport()
}

// Send queues data for a delivery. It is totally content agnostic with one exception:
// the given data must be one of the following: a handshake, a heartbeat, an int, a string or
// it must be otherwise marshallable by the standard json package. If the send queue
// has reached sio.config.QueueLength or the connection has been disconnected,
// then the data is dropped and a an error is returned.
func (c *Conn) Send(data interface{}) (err os.Error) {
	c.mutex.Lock()
	defer c.mutex.Unlock()

	if c.disconnected {
		return ErrDestroyed
	}

	select {
	case c.queue <- data:
	default:
		return ErrQueueFull
	}

	return nil
}

func (c *Conn) Close() os.Error {
	c.mutex.Lock()

	if c.disconnected {
		c.mutex.Unlock()
		return ErrNotConnected
	}

	c.disconnect()
	c.mutex.Unlock()

	c.sio.onDisconnect(c)
	return nil
}

// Handle takes over an http responseWriter/req -pair using the given Transport.
// If the HTTP method is POST then request's data-field will be used as an incoming
// message and the request is dropped. If the method is GET then a new socket encapsulating
// the request is created and a new connection is establised (or the connection will be
// reconnected). Finally, handle will wake up the reader and the flusher.
func (c *Conn) handle(t Transport, w http.ResponseWriter, req *http.Request) (err os.Error) {
	c.mutex.Lock()

	if c.disconnected {
		c.mutex.Unlock()
		return ErrNotConnected
	}

	if req.Method == "POST" {
		c.mutex.Unlock()

		if msg := req.FormValue("data"); msg != "" {
			w.SetHeader("Content-Type", "text/plain")
			w.Write(okResponse)
			c.receive([]byte(msg))
		} else {
			c.sio.Log("sio/conn: handle: POST missing data-field:", c)
			err = errMissingPostData
		}

		return
	}

	didHandshake := false

	s := t.newSocket()
	err = s.accept(w, req, func() {
		if c.socket != nil {
			c.socket.Close()
		}
		c.socket = s
		c.online = true
		c.raddr = w.RemoteAddr()

		if !c.handshaked {
			// the connection has not been handshaked yet.
			if err = c.handshake(); err != nil {
				c.sio.Log("sio/conn: handle/handshake:", err, c)
				c.socket.Close()
				return
			}

			c.handshaked = true
<<<<<<< HEAD
			c.firstConnected = time.Seconds()
			c.ua = req.Header["User-Agent"]
=======
			didHandshake = true
>>>>>>> 9fd84583

			go c.keepalive()
			go c.flusher()
			go c.reader()

			c.sio.Log("sio/conn: connected:", c)
		} else {
			c.sio.Log("sio/conn: reconnected:", c)
		}

		c.numConns++

		select {
		case c.wakeupFlusher <- 1:
		default:
		}

		select {
		case c.wakeupReader <- 1:
		default:
		}

		if didHandshake {
			c.mutex.Unlock()
			c.sio.onConnect(c)
		}
	})

	if !didHandshake {
		c.mutex.Unlock()
	}

	return
}

// Handshake sends the handshake to the socket.
func (c *Conn) handshake() os.Error {
	return c.enc.Encode(c.socket, handshake(c.sessionid))
}


func (c *Conn) disconnect() {
	c.sio.Log("sio/conn: disconnected:", c)
	c.socket.Close()
	c.disconnected = true
	close(c.wakeupFlusher)
	close(c.wakeupReader)
	close(c.queue)
}

// Receive decodes and handles data received from the socket.
// It uses c.sio.codec to decode the data. The received non-heartbeat
// messages (frames) are then passed to c.sio.onMessage method and the
// heartbeats are processed right away (TODO).
func (c *Conn) receive(data []byte) int {
	c.decBuf.Write(data)
	msgs, err := c.dec.Decode()
	if err != nil {
		c.sio.Log("sio/conn: receive/decode:", err, c)
		return 0
	}

	for _, m := range msgs {
		if hb, ok := m.heartbeat(); ok {
			c.lastHeartbeat = hb
		} else {
			c.sio.onMessage(c, m)
		}
	}

	return len(msgs)
}

func (c *Conn) keepalive() {
	c.ticker = time.NewTicker(c.sio.config.HeartbeatInterval)
	defer c.ticker.Stop()

Loop:
	for t := range c.ticker.C {
		c.mutex.Lock()

		if c.disconnected {
			c.mutex.Unlock()
			return
		}

		if (!c.online && t-c.lastDisconnected > c.sio.config.ReconnectTimeout) || int(c.lastHeartbeat) < c.numHeartbeats {
			c.disconnect()
			c.mutex.Unlock()
			break
		}

		c.numHeartbeats++

		select {
		case c.queue <- heartbeat(c.numHeartbeats):
		default:
			c.sio.Log("sio/keepalive: unable to queue heartbeat. fail now. TODO: FIXME", c)
			c.disconnect()
			c.mutex.Unlock()
			break Loop
		}

		c.mutex.Unlock()
	}

	c.sio.onDisconnect(c)
}

// Flusher waits for messages on the queue. It then
// tries to write the messages to the underlaying socket and
// will keep on trying until the wakeupFlusher is killed or the payload
// can be delivered. It is responsible for persisting messages until they
// can be succesfully delivered. No more than c.sio.config.QueueLength messages
// should ever be waiting for a delivery.
//
// NOTE: the c.sio.config.QueueLength is not a "hard limit", because one could have
// max amount of messages waiting in the queue and in the payload itself
// simultaneously.
func (c *Conn) flusher() {
	buf := new(bytes.Buffer)
	var err os.Error
	var msg interface{}
	var n int

	for msg = range c.queue {
		buf.Reset()
		err = c.enc.Encode(buf, msg)
		n = 1

		if err == nil {

		DrainLoop:
			for n < c.sio.config.QueueLength {
				select {
				case msg = <-c.queue:
					n++
					if err = c.enc.Encode(buf, msg); err != nil {
						break DrainLoop
					}

				default:
					break DrainLoop
				}
			}
		}
		if err != nil {
			c.sio.Logf("sio/conn: flusher/encode: lost %d messages (%d bytes): %s %s", n, buf.Len(), err, c)
			continue
		}

	FlushLoop:
		for {
			for {
				c.mutex.Lock()
				_, err = buf.WriteTo(c.socket)
				c.mutex.Unlock()

				if err == nil {
					break FlushLoop
				} else if err != os.EAGAIN {
					break
				}
			}

			<-c.wakeupFlusher
			if closed(c.wakeupFlusher) {
				return
			}
		}

		c.mutex.Lock()
		c.numPacketsSent += n
		c.mutex.Unlock()
	}
}

// Reader reads from the c.socket until the c.wakeupReader is closed.
// It is responsible for detecting unrecoverable read errors and timeouting
// the connection. When a read fails previously mentioned reasons, it will
// call the c.disconnect method and start waiting for the next event on the
// c.wakeupReader channel.
func (c *Conn) reader() {
	buf := make([]byte, c.sio.config.ReadBufferSize)

	for {
		c.mutex.Lock()
		socket := c.socket
		c.mutex.Unlock()

		for {
			nr, err := socket.Read(buf)
			if err != nil {
				if err != os.EAGAIN {
					if neterr, ok := err.(*net.OpError); ok && neterr.Timeout() {
						c.sio.Log("sio/conn: lost connection (timeout):", c)
						socket.Write(emptyResponse)
					} else {
						c.sio.Log("sio/conn: lost connection:", c)
					}
					break
				}
			} else if nr < 0 {
				break
			} else if nr > 0 {
				n := c.receive(buf[0:nr])
				c.mutex.Lock()
				c.numPacketsReceived += n
				c.mutex.Unlock()
			}
		}

		c.mutex.Lock()
		c.lastDisconnected = time.Nanoseconds()
		socket.Close()
		if c.socket == socket {
			c.online = false
		}
		c.mutex.Unlock()

		<-c.wakeupReader
		if closed(c.wakeupReader) {
			break
		}
	}
}<|MERGE_RESOLUTION|>--- conflicted
+++ resolved
@@ -175,12 +175,9 @@
 			}
 
 			c.handshaked = true
-<<<<<<< HEAD
 			c.firstConnected = time.Seconds()
 			c.ua = req.Header["User-Agent"]
-=======
 			didHandshake = true
->>>>>>> 9fd84583
 
 			go c.keepalive()
 			go c.flusher()
